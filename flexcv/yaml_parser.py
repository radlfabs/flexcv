import importlib
<<<<<<< HEAD
from optuna.distributions import (
    IntDistribution,
    FloatDistribution,
    CategoricalDistribution,
)
=======

import yaml
from optuna.distributions import (
    CategoricalDistribution,
    FloatDistribution,
    IntDistribution,
)

>>>>>>> 78e64e25
from flexcv.model_mapping import ModelConfigDict, ModelMappingDict


def int_constructor(
    loader: yaml.SafeLoader, node: yaml.nodes.ScalarNode
) -> IntDistribution:
    """Construct an optuna IntDistribution from a yaml node.

    Args:
        loader (yaml.SafeLoader): The yaml loader.
        node (yaml.nodes.ScalarNode): The yaml node.

    Returns:
        (IntDistribution): The constructed IntDistribution.
    """
    return IntDistribution(**loader.construct_mapping(node))


def float_constructor(
    loader: yaml.SafeLoader, node: yaml.nodes.ScalarNode
) -> FloatDistribution:
    """Construct an optuna FloatDistribution from a yaml node.

    Args:
        loader (yaml.SafeLoader): The yaml loader.
        node (yaml.nodes.ScalarNode): The yaml node.

    Returns:
        (FloatDistribution): The constructed FloatDistribution.
    """
    return FloatDistribution(**loader.construct_mapping(node))


def cat_constructor(
    loader: yaml.SafeLoader, node: yaml.nodes.ScalarNode
) -> CategoricalDistribution:
    """Construct an optuna CategoricalDistribution from a yaml node.

    Args:
        loader (yaml.SafeLoader): The yaml loader.
        node (yaml.nodes.ScalarNode): The yaml node.

    Returns:
        (CategoricalDistribution): The constructed CategoricalDistribution.
    """
    value = loader.construct_mapping(node, deep=True)
    return CategoricalDistribution(**value)


def get_loader():
    """This function returns a yaml loader with the custom constructors for the optuna distributions.
    Custom and safe constructors are added to the following tags:

    - !Int
    - !Float
    - !Cat
    """
    loader = yaml.SafeLoader
    loader.add_constructor("!Int", int_constructor)
    loader.add_constructor("!Float", float_constructor)
    loader.add_constructor("!Cat", cat_constructor)
    return loader


def split_import(import_string) -> tuple[str, str]:
    """This function splits an import string into the class name and the module path.

    Args:
        import_string (str): The import string.

    Returns:
        (tuple[str, str]): The class name and the module path.
    """
    import_list = import_string.split(".")
    class_name = import_list[-1]
    module_path = ".".join(import_list[:-1])
    return class_name, module_path


def parse_yaml_output_to_mapping_dict(yaml_dict) -> ModelMappingDict:
    """This function parses the output of the yaml parser to a ModelMappingDict object.
    Models and post processors are imported automatically.

    Note:
        Despite of automatically importing the classes, no arbitrary code is executed.
        The yaml parser uses the safe loader and a custom constructors for the optuna distributions.
        The imports are done by the importlib module.

    Args:
        yaml_dict (dict): The output of the yaml parser.

    Returns:
        (ModelMappingDict): A dictionary of ModelConfigDict objects.
    """
    model_mapping_dict = ModelMappingDict()
    for model_name, raw_dict in yaml_dict.items():
        if "model" not in raw_dict:
            raise ValueError(f"model name is missing for model {model_name}")

        imports_dict = {}
        import_list = ["model"]
        if "post_processor" in raw_dict:
            import_list.append("post_processor")

        for key in import_list:
            if isinstance(raw_dict[key], str):
                class_name, path = split_import(raw_dict[key])
                foo = importlib.import_module(path)
                imports_dict[key] = getattr(foo, class_name)
            else:
                imports_dict[key] = raw_dict[key]

        # replace the strings in raw_dict with the imported classes
        raw_dict.update(imports_dict)
        model_config_dict = ModelConfigDict(raw_dict)
        model_mapping_dict[model_name] = model_config_dict
    return model_mapping_dict


def read_mapping_from_yaml_file(yaml_file_path: str) -> ModelMappingDict:
    """This function reads in a yaml file and returns a ModelMappingDict object.
    Use the yaml tags !Int, !Float, !Cat to specify the type of the hyperparameter distributions.
    The parser takes care of importing the classes specified in the yaml file in the fields model and post_processor.

    Note:
        Despite of automatically importing the classes, no arbitrary code is executed.
        The yaml parser uses the safe loader and a custom constructors for the optuna distributions.
        The imports are done by the importlib module.

    Args:
        yaml_code (str): The yaml code.

    Returns:
        (ModelMappingDict): A dictionary of ModelConfigDict objects.

    Example:
        Your file.yaml file could look like this:
        ```yaml
        RandomForest:
            model: sklearn.ensemble.RandomForestRegressor
            post_processor: flexcv.model_postprocessing.MixedEffectsPostProcessor
            requires_inner_cv: True
            params:
                max_depth: !Int
                    low: 1
                    high: 10
        ```
        And you would read it in like this:
        ```python
        model_mapping = read_mapping_from_yaml_file("file.yaml")
        ```
    """
    with open(yaml_file_path, "r") as f:
        yaml_output = yaml.load(f, Loader=get_loader())
    model_mapping = parse_yaml_output_to_mapping_dict(yaml_output)
    return model_mapping


def read_mapping_from_yaml_string(yaml_code: str) -> ModelMappingDict:
    """This function reads a yaml string and returns a ModelMappingDict object.
    Use the yaml tags !Int, !Float, !Cat to specify the type of the hyperparameter distributions.
    The parser takes care of importing the classes specified in the yaml file in the fields model and post_processor.

    Note:
        Despite of automatically importing the classes, no arbitrary code is executed.
        The yaml parser uses the safe loader and a custom constructors for the optuna distributions.
        The imports are done by the importlib module.

    Args:
        yaml_code (str): The yaml code.

    Returns:
        (ModelMappingDict): A dictionary of ModelConfigDict objects.

    Example:

        ```python
        yaml_code = '''
                    RandomForest:
                        model: sklearn.ensemble.RandomForestRegressor
                        post_processor: flexcv.model_postprocessing.MixedEffectsPostProcessor
                        requires_inner_cv: True
                        params:
                            max_depth: !Int
                                low: 1
                                high: 10
                    '''
        model_mapping = read_mapping_from_yaml_string(yaml_code)
        ```

    """
    yaml_output = yaml.load(yaml_code, Loader=get_loader())
    model_mapping = parse_yaml_output_to_mapping_dict(yaml_output)
    return model_mapping


if __name__ == "__main__":
    yaml_code = """
    LinearModel:
        model: flexcv.models.LinearModel
        post_processor: flexcv.model_postprocessing.LinearModelPostProcessor
        params:
            max_depth: !Int
                low: 5
                high: 100
                log: true
            min_impurity_decrease: !Float
                low: 0.00000001
                high: 0.02
            features: !Cat 
                choices: [a, b, c]
    """
    print(read_mapping_from_yaml_string(yaml_code))<|MERGE_RESOLUTION|>--- conflicted
+++ resolved
@@ -1,20 +1,9 @@
 import importlib
-<<<<<<< HEAD
 from optuna.distributions import (
     IntDistribution,
     FloatDistribution,
     CategoricalDistribution,
 )
-=======
-
-import yaml
-from optuna.distributions import (
-    CategoricalDistribution,
-    FloatDistribution,
-    IntDistribution,
-)
-
->>>>>>> 78e64e25
 from flexcv.model_mapping import ModelConfigDict, ModelMappingDict
 
 
