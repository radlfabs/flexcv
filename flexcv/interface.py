"""
This module contains the CrossValidation class. This class is the central interface to interact with `flexcv`.
"""
import inspect
import logging
import pathlib
import warnings
from dataclasses import dataclass
from pprint import pformat
from typing import Iterator, Optional, Sequence

import numpy as np
import pandas as pd
from neptune.metadata_containers.run import Run as NeptuneRun
from neptune.types import File
from sklearn.model_selection import BaseCrossValidator
from xgboost.callback import TrainingCallback

from .core import cross_validate
from .metrics import MetricsDict
from .model_mapping import ModelConfigDict, ModelMappingDict
from .model_postprocessing import ModelPostProcessor
from .model_selection import ObjectiveScorer
from .results_handling import CrossValidationResults
from .run import Run as DummyRun
from .split import CrossValMethod, string_to_crossvalmethod
from .utilities import add_module_handlers, run_padding
from .yaml_parser import read_mapping_from_yaml_file, read_mapping_from_yaml_string

logger = logging.getLogger(__name__)
add_module_handlers(logger)


@dataclass
class CrossValidation:
    """This class is the central interface to interact with `flexcv`.
    Use this dataclass to configure your cross validation run with it's `set_***()` methods.
    You can use method chaining to set multiple configurations at once.
    This allows you to provide extensive configuration with few lines of code.
    It also helps you to log the configuration and results to Neptune.

    Example:
        ```python
        >>> import flexcv
        >>> import neptune
        >>> X = pd.DataFrame({"x": [1, 2, 3, 4, 5], "z": [1, 2, 3, 4, 5]})
        >>> y = pd.Series([1, 2, 3, 4, 5])
        >>> mapping = flexcv.ModelMappingDict(
        ...     {
        ...         "LinearModel": flexcv.ModelConfigDict(
        ...             {
        ...                 "model": "LinearRegression",
        ...                 "kwargs": {"fit_intercept": True},
        ...             }
        ...         ),
        ...     }
        ... )
        >>> run = neptune.init_run()
        >>> cv = CrossValidation()
        >>> results = (
        ...     cv
        ...     .with_data(X, y)
        ...     .with_models(mapping)
        ...     .log(run)
        ...     .perform()
        ...     .get_results()
        ... )
        ```

    Methods:
        set_data: Sets the data for cross validation. Pass your dataframes and series here.
        set_splits: Sets the cross validation strategy for inner and outer folds. You may need to import `flexcv.CrossValMethod`.
        set_models: Sets the models to be cross validated. Pass hyperparameter distributions for model tuning here. You may need to import `flexcv.ModelMappingDict` and `flexcv.ModelConfigDict`.
        set_inner_cv: Sets the inner cross validation configuration. Pass arguments regarding the hyperparameter optimization process.
        set_mixed_effects: Sets the mixed effects parameters. Control if mixed effects are modeled and set arguments regarding the Expectation Maximization algorithm.
        set_run: Sets the run parameters. Pass your Neptune run object here.
        perform: Performs cross validation. Just call this method without args to trigger the nested cross validation run.

    Returns:
      (CrossValidation): CrossValidation object.


    """

    def __init__(self) -> None:
        self._was_logged_ = False
        self._was_performed_ = False
        self._config_logged_ = False
        self._result_logged_ = False
        self.config = {
            # Data related
            "X": None,
            "y": None,
            "target_name": "",
            "dataset_name": "",
            "groups": None,
            "slopes": None,
            # CV strategy related
            "n_splits_out": 5,
            "n_splits_in": 5,
            "split_out": CrossValMethod.KFOLD,
            "split_in": CrossValMethod.KFOLD,
            "scale_out": True,
            "scale_in": True,
            "metrics": None,
            # models and optimisation
            "mapping": ModelMappingDict({}),
            "model_effects": "fixed",
            # optimization related
            "n_trials": 100,
            "objective_scorer": None,
            # regarding mixed effects
            "em_max_iterations": 100,
            "em_stopping_threshold": None,
            "em_stopping_window": None,
            "predict_known_groups_lmm": True,
            # run related
            "random_seed": 42,
            "diagnostics": False,
            "break_cross_val": False,
            "run": DummyRun(),
        }

    def __repr__(self) -> str:
        return pformat(self.config)

    def __str__(self) -> str:
        return pformat(self.config)

    def set_data(
        self,
        X: pd.DataFrame,
        y: pd.DataFrame | pd.Series,
        groups: pd.DataFrame | pd.Series = None,
        slopes: pd.DataFrame | pd.Series = None,
        target_name: str = "",
        dataset_name: str = "",
    ):
        """Set the data for cross validation.

        Args:
            X (pd.DataFrame): The features. Must not contain the target or groups.
            y (pd.DataFrame | pd.Series): The target variable.
            groups (pd.DataFrame | pd.Series): The grouping/clustering variable. (Default value = None)
            slopes (pd.DataFrame | pd.Series): The random slopes variable(s) (Default value = None)
            target_name (str): Customize the target's name. This string will be used in logging. (Default value = "")
            dataset_name (str): Customize your datasdet's name. This string will be used in logging. (Default value = "")

        Returns:
            (CrossValidation): self

        Example:
            ```python
            >>> X = pd.DataFrame({"x": [1, 2, 3, 4, 5], "z": [1, 2, 3, 4, 5]})
            >>> y = pd.Series([1, 2, 3, 4, 5])
            >>> cv = CrossValidation()
            >>> cv.set_data(X, y)
            ```
        """
        # check values
        if not isinstance(X, pd.DataFrame):
            raise TypeError("X must be a pandas DataFrame")
        if not isinstance(y, pd.DataFrame) and not isinstance(y, pd.Series):
            raise TypeError("y must be a pandas DataFrame or Series")
        if (
            not isinstance(groups, pd.DataFrame)
            and not isinstance(groups, pd.Series)
            and groups is not None
        ):
            raise TypeError("group must be a pandas DataFrame or Series")
        if (
            not isinstance(slopes, pd.DataFrame)
            and not isinstance(slopes, pd.Series)
            and slopes is not None
        ):
            raise TypeError("slopes must be a pandas DataFrame or Series")
        if not isinstance(target_name, str):
            raise TypeError("target_name must be a string")
        if not isinstance(dataset_name, str):
            raise TypeError("dataset_name must be a string")
        if X.shape[0] != y.shape[0]:
            raise ValueError("X and y must have the same number of rows")
        if groups is not None and X.shape[0] != groups.shape[0]:
            raise ValueError("X and group must have the same number of rows")
        if slopes is not None:
            if X.shape[0] != slopes.shape[0]:
                raise ValueError("X and slopes must have the same number of rows")
            # make sure slopes (which can be multiple columns or a series) is in X
            if isinstance(slopes, pd.Series):
                if slopes.name not in X.columns:
                    raise ValueError(f"{slopes.name} is not in X")
            elif isinstance(slopes, pd.DataFrame):
                for slope in slopes.columns:
                    if slope not in X.columns:
                        raise ValueError(f"{slope} is not in X")

        # assign values
        self.config["X"] = X
        self.config["y"] = y
        self.config["groups"] = groups
        self.config["slopes"] = slopes
        if target_name:
            self.config["target_name"] = target_name
        else:
            self.config["target_name"] = str(y.name)
        if dataset_name:
            self.config["dataset_name"] = dataset_name
        return self

    def set_splits(
        self,
        split_out: str
        | CrossValMethod
        | BaseCrossValidator
        | Iterator = CrossValMethod.KFOLD,
        split_in: str
        | CrossValMethod
        | BaseCrossValidator
        | Iterator = CrossValMethod.KFOLD,
        n_splits_out: int = 5,
        n_splits_in: int = 5,
        scale_out: bool = True,
        scale_in: bool = True,
        break_cross_val: bool = False,
        metrics: MetricsDict = None,
    ):
        """Set the cross validation strategy.
        Set the split method simply by passing the `CrossValMethod` as a string or enum value. Passing as string might be more convenient for you but could lead to typos.
        When passing as string, the string must be a valid value of the `CrossValMethod` enum.
        See the reference for `CrossValMethod` for more details.

        Valid strings for `split_out` and `split_in`:
            - "KFold"
            - "StratifiedKFold"
            - "CustomStratifiedKFold"
            - "GroupKFold"
            - "StratifiedGroupKFold"
            - "CustomStratifiedGroupKFold"

        Args:
            split_out (str | CrossValMethod): Outer split method. (Default value = CrossValMethod.KFOLD)
            split_in (str | CrossValMethod): Inner split method for hyperparameter tuning. (Default value = CrossValMethod.KFOLD)
            n_splits_out (int): Number of splits in outer loop. (Default value = 5)
            n_splits_in (int): Number of splits in inner loop. (Default value = 5)
            scale_out (bool): Whether or not the Features of the outer loop will be scaled to mean 0 and variance 1. (Default value = True)
            scale_in (bool): Whether or not the Features of the inner loop will be scaled to mean 0 and variance 1. (Default value = True)
            break_cross_val (bool): If True, the outer loop we break after first iteration. Use for debugging. (Default value = False)
            metrics (MetricsDict): A dict containing evaluation metrics for the outer loop results. See MetricsDict for details. (Default value = None)

        Returns:
          (CrossValidation): self

        Example:
            Passing the method as instance of CrossValMethod:
            ```python
            >>> from flexcv import CrossValidation, CrossValMethod
            >>> cv = CrossValidation()
            >>> cv.set_splits(split_out=CrossValMethod.KFOLD, split_in=CrossValMethod.KFOLD)
            ```
            Passing the method as a string:
            ```python
            >>> from flexcv import CrossValidation
            >>> cv = CrossValidation()
            >>> cv.set_splits(split_out="KFold", split_in="KFold")
            # Valid strings: "KFold", "StratifiedKFold", "CustomStratifiedKFold", "GroupKFold", "StratifiedGroupKFold", "CustomStratifiedGroupKFold"
            ```


        Split methods:
            The split strategy is controlled by the `split_out` and `split_in` arguments. You can pass the actual `CrossValMethod` enum or a string.

            The `split_out` argument controls the fold assignment in the outer cross validation loop.
            In each outer loop the model is fit on the training fold and model performance is evaluated on unseen data of the test fold.
            The `split_in` argument controls the inner loop split strategy. The inner loop cross validates the hyperparameters of the model.
            A model is typically built by sampling from a distribution of hyperparameters. It is fit on the inner training fold and evaluated on the inner test fold.
            Of course, the inner loop is nested in the outer loop, so the inner split is performed on the outer training fold.

            Read more about it in the respective documentation of the `CrossValMethod` enum.

        """

        # get values of CrossValMethod enums
        ALLOWED_STRINGS = [method.value for method in CrossValMethod]
        ALLOWED_METHODS = [method for method in CrossValMethod]

        if isinstance(split_out, str) and (split_out not in ALLOWED_STRINGS):
            raise TypeError(
                f"split_out must be a valid CrossValMethod name, was {split_out}. Choose from: "
                + ", ".join(ALLOWED_STRINGS)
                + "."
            )

        if isinstance(split_in, str) and (split_in not in ALLOWED_STRINGS):
            raise TypeError(
                f"split_in must be a valid CrossValMethod name, was {split_in}. Choose from: "
                + ", ".join(ALLOWED_STRINGS)
                + "."
            )

        if not any(
            [
                isinstance(split_out, str),
                isinstance(split_out, CrossValMethod),
                isinstance(split_out, BaseCrossValidator),
                isinstance(split_out, Iterator),
            ]
        ):
            raise TypeError(
                "split_out must be of Type str, CrossValMethod, BaseCrossValidator or Iterator."
            )

        if not any(
            [
                isinstance(split_in, str),
                isinstance(split_in, CrossValMethod),
                isinstance(split_in, BaseCrossValidator),
                isinstance(split_in, Iterator),
            ]
        ):
            raise TypeError(
                "split_in must be of Type str, CrossValMethod, BaseCrossValidator or Iterator."
            )

        if isinstance(split_out, CrossValMethod) and (split_out not in ALLOWED_METHODS):
            raise TypeError("split_out must be a valid CrossValMethod ")

        if isinstance(split_in, CrossValMethod) and (split_in not in ALLOWED_METHODS):
            raise TypeError("split_in must be a valid CrossValMethod")

        if not isinstance(n_splits_out, int):
            raise TypeError("n_splits_out must be an integer")
        if not isinstance(n_splits_in, int):
            raise TypeError("n_splits_in must be an integer")

        if not isinstance(scale_in, bool):
            raise TypeError("scale_in must be a boolean")
        if not isinstance(scale_out, bool):
            raise TypeError("scale_out must be a boolean")

        if not isinstance(break_cross_val, bool):
            raise TypeError("break_cross_val must be a boolean")
        if metrics and not isinstance(metrics, MetricsDict):
            raise TypeError("metrics must be a MetricsDict")

        if isinstance(split_out, str):
            split_out = string_to_crossvalmethod(split_out)
        if isinstance(split_in, str):
            split_in = string_to_crossvalmethod(split_in)
        # assign values
        self.config["split_out"] = split_out
        self.config["split_in"] = split_in
        self.config["n_splits_out"] = n_splits_out
        self.config["n_splits_in"] = n_splits_in
        self.config["scale_in"] = scale_in
        self.config["scale_out"] = scale_out
        self.config["break_cross_val"] = break_cross_val
        if metrics:
            self.config["metrics"] = metrics
        return self

    def set_models(
        self,
        mapping: ModelMappingDict = None,
        yaml_path: str | pathlib.Path = None,
        yaml_string: str = None,
    ):
        """Set your models and related parameters. Pass a ModelMappingDict or pass yaml code or a path to a yaml file.

        Args:
          mapping (ModelMappingDict[str, ModelConfigDict]): Dict of model names and model configurations. See ModelMappingDict for more information. (Default value = None)
          yaml_path (str | pathlib.Path): Path to a yaml file containing a model mapping. See flexcv.yaml_parser for more information. (Default value = None)
          yaml_string (str): String containing yaml code. See flexcv.yaml_parser for more information. (Default value = None)

        Returns:
          (CrossValidation): self

        Example:
            In your yaml file:
            ```yaml
            RandomForest:
                model: sklearn.ensemble.RandomForestRegressor
                post_processor: flexcv.model_postprocessing.MixedEffectsPostProcessor
                requires_inner_cv: True
                params:
                    max_depth: !Int
                        low: 1
                        high: 10
            ```
            In your code:
            ```python
            >>> from flexcv import CrossValidation
            >>> cv = CrossValidation()
            >>> cv.set_models(path="path/to/your/yaml/file")
            ```
            This will automatically read the yaml file and create a ModelMappingDict.
            It even takes care of the imports and instantiates the classes of model, postprocessor and for the optune distributions.
        """
        if not any((mapping, yaml_path, yaml_string)):
            raise ValueError(
                "You must provide either mapping, yaml_path, or yaml_string"
            )

        if sum(bool(x) for x in (mapping, yaml_path, yaml_string)) > 1:
            raise ValueError(
                "You must provide either mapping, yaml_path or yaml_string, not multiple"
            )

        if mapping is not None:
            if not isinstance(mapping, ModelMappingDict):
                raise TypeError("mapping must be a ModelMappingDict")

            self.config["mapping"] = mapping

        elif yaml_path is not None:
            if not isinstance(yaml_path, str) and not isinstance(
                yaml_path, pathlib.Path
            ):
                raise TypeError("yaml_path must be a string or pathlib.Path")

            self.config["mapping"] = read_mapping_from_yaml_file(yaml_path)

        elif yaml_string is not None:
            if not isinstance(yaml_string, str):
                raise TypeError("yaml_string must be a string")

            self.config["mapping"] = read_mapping_from_yaml_string(yaml_string)

        return self

    def set_inner_cv(
        self,
        n_trials: int = 100,
        objective_scorer: ObjectiveScorer = None,
    ):
        """Configure parameters regarding inner cross validation and Optuna optimization.

        Args:
          n_trials (int): Number of trials to sample from the parameter distributions (Default value = 100)
          objective_scorer (ObjectiveScorer): Callable to provide the optimization objective value. Is called during Optuna SearchCV (Default value = None)

        Returns:
          (CrossValidation): self

        """
        # check values
        if not isinstance(n_trials, int):
            raise TypeError("n_trials must be an integer")
        if objective_scorer and not isinstance(objective_scorer, ObjectiveScorer):
            raise TypeError("objective_scorer must be an ObjectiveScorer")

        # assign values
        self.config["n_trials"] = n_trials
        self.config["objective_scorer"] = objective_scorer
        return self

    def set_lmer(self, predict_known_groups_lmm: bool = True):
        """Configure parameters regarding linear mixed effects regression models.

        Args:
          predict_known_groups_lmm (bool): For use with LMER, whether or not known groups should be predicted (Default value = True)

        Returns:
          (CrossValidation): self

        """
        # check values
        if not isinstance(predict_known_groups_lmm, bool):
            raise TypeError("predict_known_groups_lmm must be a boolean")

        # assign values
        self.config["predict_known_groups_lmm"] = predict_known_groups_lmm
        return self

    def set_merf(
        self,
        add_merf_global: bool = False,
        em_max_iterations: int = 100,
        em_stopping_threshold: float = None,
        em_stopping_window: int = None,
    ):
        """Configure mixed effects parameters.

        Args:
          add_merf_global (bool): If True, the model is passed into the MERF class after it is evaluated, to obtain mixed effects corrected predictions. (Default value = False)
          em_max_iterations (int): For use with EM. Max number of iterations (Default value = 100)
          em_stopping_threshold (float): For use with EM. Threshold of GLL residuals for early stopping (Default value = None)
          em_stopping_window (int): For use with EM. Number of consecutive iterations to be below threshold for early stopping (Default value = None)


        Returns:
          (CrossValidation): self

        """
        if not isinstance(add_merf_global, bool):
            raise TypeError("add_merf must be a boolean")
        if not isinstance(em_max_iterations, int):
            raise TypeError("em_max_iterations must be an integer")
        if em_stopping_threshold and not isinstance(em_stopping_threshold, float):
            raise TypeError("em_stopping_threshold must be a float")
        if em_stopping_window and not isinstance(em_stopping_window, int):
            raise TypeError("em_stopping_window must be an integer")

        # assign values
        self.config["add_merf_global"] = add_merf_global
        self.config["em_max_iterations"] = em_max_iterations
        self.config["em_stopping_threshold"] = em_stopping_threshold
        self.config["em_stopping_window"] = em_stopping_window
        return self

    def set_run(
        self,
        run: NeptuneRun = None,
        diagnostics: bool = False,
        random_seed: int = 42,
    ):
        """

        Args:
          run (NeptuneRun): The run object to use for logging (Default value = None)
          diagnostics (bool): If True, extended diagnostic plots are logged (Default value = False)
          random_seed (int): Seed for random processes (Default value = 42)

        Returns:
            (CrossValidation): self

        """
        # check values
        if run and not isinstance(run, NeptuneRun):
            raise TypeError("run must be a NeptuneRun")
        if not isinstance(diagnostics, bool):
            raise TypeError("diagnostics must be a boolean")
        if not isinstance(random_seed, int):
            raise TypeError(
                "random_seed is not 42 hahaha. No seriously, random_seed must be an integer"
            )

        # assign values
        self.config["run"] = run
        self.config["diagnostics"] = diagnostics
        self.config["random_seed"] = random_seed
        return self

    def add_model(
        self,
        model_class: object,
        requires_inner_cv: bool = False,
        model_name: str = "",
        post_processor: ModelPostProcessor = None,
        params: dict = None,
        callbacks: Optional[Sequence[TrainingCallback]] = None,
        model_kwargs: dict = None,
        fit_kwargs: dict = None,
        **kwargs,
    ):
        """Add a model to the model mapping dict.
        This method is a convenience method to add a model to the model mapping dict without needing the ModelMappingDict and ModelConfigDict classes.

        Args:
          model_class (object): The model class. Must have a fit() method.
          requires_inner_cv (bool): Whether or not the model requires inner cross validation. (Default value = False)
          model_name (str): The name of the model. Used for logging.
          post_processor (ModelPostProcessor): A post processor to be applied to the model. (Default value = None)
          callbacks (Optional[Sequence[TrainingCallback]]): Callbacks to be passed to the fit method of the model in outer CV. (Default value = None)
          kwargs: A dict of additional keyword arguments that will be passed to the model constructor.
          fit_kwargs: A dict of keyword arguments that will be passed to the model fit method.
          **kwargs: Arbitrary keyword arguments that will be passed to the ModelConfigDict.

        Returns:
            (CrossValidation): self

        Example:
            ```python
            >>> from flexcv import CrossValidation
            >>> from flexcv.models import LinearModel
            >>> cv = CrossValidation()
            >>> cv.add_model(LinearModel, model_name="LinearModel", skip_inner_cv=True)
            ```
            Is equivalent to:
            ```python
            >>> from flexcv import CrossValidation
            >>> from flexcv.models import LinearModel
            >>> from flexcv.model_mapping import ModelMappingDict, ModelConfigDict
            >>> cv = CrossValidation()
            >>> mapping = ModelMappingDict(
            ...     {
            ...         "LinearModel": ModelConfigDict(
            ...             {
            ...                 "model": LinearModel,
            ...                 "skip_inner_cv": True,
            ...             }
            ...         ),
            ...     }
            ... )
            >>> cv.set_models(mapping)
            ```
            As you can see the `add_model()` method is a convenience method to add a model to the model mapping dict without needing the ModelMappingDict and ModelConfigDict classes.
            In cases of multiple models per run, or if you want to reuse the model mapping dict, you should look into the `ModelMappingDict` and the `set_models()` method.

        """

        # check values
        if not isinstance(model_name, str):
            raise TypeError("model_name must be a string")

        if not issubclass(model_class, object):
            raise TypeError("model_class must be a class")

        if not isinstance(requires_inner_cv, bool):
            raise TypeError("skip_inner_cv must be a boolean")

        if params is not None and not isinstance(params, dict):
            raise TypeError("params must be a dict")

        # check if post_processor is a class that inherits ModelPostProcessor object that is not instantiated
        if post_processor and not issubclass(post_processor, ModelPostProcessor):
            raise TypeError("post_processor must be a ModelPostProcessor")

        # params and kwargs may not contain the same keys
        if kwargs is not None and not isinstance(kwargs, dict):
            raise TypeError("kwargs must be a dict")

        if (
            kwargs is not None
            and params is not None
            and (set(params.keys()) & set(kwargs.keys()))
        ):
            raise ValueError(
                "params and additional kwargs may not contain the same keys"
            )

        if callbacks is not None and not isinstance(callbacks, Sequence):
            raise TypeError("callbacks must be a Sequence of TrainingCallbacks")

        if requires_inner_cv and params is None:
            warnings.warn(
                f"You did not provide hyperparameters for the model {model_name} but set requires_inner_cv to True.",
                UserWarning,
            )

        if model_kwargs is not None and not isinstance(model_kwargs, dict):
            raise TypeError("model_kwargs must be a dict")

        if fit_kwargs is not None and not isinstance(fit_kwargs, dict):
            raise TypeError("fit_kwargs must be a dict")

        if not requires_inner_cv and params is not None and params != {}:
            requires_inner_cv = True

        if not params:
            params = {}

        if not model_name:
            model_name = model_class.__name__

        if model_kwargs is None:
            model_kwargs = {}

        if fit_kwargs is None:
            fit_kwargs = {}

        if kwargs is None:
            kwargs = {}

        callbacks_dict = {}
        if callbacks is not None:
<<<<<<< HEAD
            callbacks_dict = {"callbacks": callbacks}
=======
            model_kwargs["callbacks"] = callbacks
>>>>>>> 62e3e27e

        config_dict = {
            "model": model_class,
            "post_processor": post_processor,
            "requires_inner_cv": requires_inner_cv,
            "params": params,
            "callbacks": callbacks_dict,
            **{"fit_kwargs": fit_kwargs},
            **{"model_kwargs": model_kwargs},
            **kwargs,
        }

        self.config["mapping"][model_name] = ModelConfigDict(config_dict)
        return self

    def _describe_config(self):
        """This function creates a representation of the config dict for logging purposes. It includes the Model Mapping and a target variable description."""

        mapping_str = " + ".join(self.config["mapping"].keys())
        target_str = self.config["target_name"]
        return f"CrossValidation Summary for Regression of Target {target_str} with Models {mapping_str}"

    def _prepare_before_perform(self):
        """Make preparation steps before performing the cross validation.

        - Checks if a neptune run object has been set. If the user did not provide a neptune run object, a dummy run is instantiated.
        - Checks if the split_out and split_in attributes are set to strings and converts the strings to a CrossValMethod enum.

        Iterates over the ModelMappingDict:
        - Checks if n_trials is set for every model. If not, set to the value of self.config["n_trials"]. If n_trials is not set for a model and not set for the CrossValidation object, it is not used.
        - Checks if "add_merf" is set for a model or if it set globally in the class. In the latter case, the value is set for the model.
        - Checks if the model signature contains "clusters". If so, the model is a mixed effects model and we set a flag "consumes_clusters" to True.

        This method is called by the `perform()` method.
        """
        if isinstance(self.config["split_out"], str):
            self.config["split_out"] = string_to_crossvalmethod(
                self.config["split_out"]
            )

        if isinstance(self.config["split_in"], str):
            self.config["split_in"] = string_to_crossvalmethod(self.config["split_in"])

        if not "run" in self.config:
            self.config["run"] = DummyRun()

        # check if add_merf is set globally
        # iterate over all items in the model mapping
        # if the inenr dict has a key "add_merf" do nothing
        # if it doesnt and add_merf is set globally, set it for the model
        self.config["add_merf_global"] = self.config.setdefault(
            "add_merf_global", False
        )
        self.config["n_trials"] = self.config.setdefault("n_trials", 100)

        for model_key, inner_dict in self.config["mapping"].items():
            if "fit_kwargs" not in inner_dict:
                self.config["mapping"][model_key]["fit_kwargs"] = {}

            if "n_trials" not in inner_dict:
                self.config["mapping"][model_key]["n_trials"] = self.config["n_trials"]

            if "add_merf" not in inner_dict:
                self.config["mapping"][model_key]["add_merf"] = self.config[
                    "add_merf_global"
                ]

            # check model signature for groups and slopes
            # if the model signature contains groups and slopes, the model is a mixed effects model
            model_class = inner_dict["model"]
            model_signature_parameters = inspect.signature(model_class).parameters
            model_fit_signature_parameters = inspect.signature(
                model_class.fit
            ).parameters

            self.config["mapping"][model_key]["consumes_clusters"] = (
                "clusters" in model_fit_signature_parameters
            )
            self.config["mapping"][model_key]["requires_formula"] = (
                "formula" in model_fit_signature_parameters
            )

            if (
                "model_kwargs" not in self.config["mapping"][model_key]
            ):  # TODO test case
                self.config["mapping"][model_key]["model_kwargs"] = {}

            if "n_jobs" in model_signature_parameters:
                self.config["mapping"][model_key]["model_kwargs"][
                    "n_jobs"
                ] = self.config["mapping"][model_key]["n_jobs_model"]

            if "random_state" in model_signature_parameters:
                self.config["mapping"][model_key]["model_kwargs"][
                    "random_state"
                ] = self.config["random_seed"]

    def _log_config(self):
        """Logs the config to Neptune. If None, a Dummy is instantiated.

        Args:
          run (NeptuneRun): The run to log to (Default value = None)

        Returns:
          (CrossValidation): self

        """
        run = self.config["run"]

        # run["Data/DatasetName"] = self.config["dataset_name"] if self.config["dataset_name"] is not None else "None"
        run["Data/TargetName"] = self.config["target_name"]
        run["Data/model_effects"] = self.config["model_effects"]
        run["Data/X"].upload(File.as_html(self.config["X"]))
        run["Data/y"].upload(File.as_html(pd.DataFrame(self.config["y"])))

        if self.config["groups"] is not None:
            run["Data/groups"].upload(File.as_html(pd.DataFrame(self.config["groups"])))
            run["Data/groups_name"] = self.config["groups"].name

        if self.config["slopes"] is not None:
            run["Data/slopes"].upload(File.as_html(pd.DataFrame(self.config["slopes"])))
            run["Data/slopes_name"] = pd.DataFrame(
                self.config["slopes"]
            ).columns.tolist()

        try:
            run["Config/Split/cross_val_method_out"] = self.config["split_out"].value
        except AttributeError:
            run["Config/Split/cross_val_method_out"] = self.config["split_out"]
        try:
            run["Config/Split/cross_val_method_in"] = self.config["split_in"].value
        except AttributeError:
            run["Config/Split/cross_val_method_in"] = self.config["split_in"]

        if self.config["metrics"] is not None:
            run["Config/Split/metrics"] = pformat(self.config["metrics"])
        else:
            run["Config/Split/metrics"] = "default"

        run["Config/Split/n_splits_out"] = self.config["n_splits_out"]
        run["Config/Split/n_splits_in"] = self.config["n_splits_in"]
        run["Config/Split/scale_in"] = self.config["scale_in"]
        run["Config/Split/scale_out"] = self.config["scale_out"]
        run["Config/Split/break_cross_val"] = self.config["break_cross_val"]
        run["ModelMapping"] = pformat(self.config["mapping"])
        run["Config/Optimization/n_trials"] = self.config["n_trials"]
        run["Config/Optimization/objective_scorer"] = pformat(
            self.config["objective_scorer"]
        )
        run["Config/MixedEffects/em_max_iterations"] = self.config["em_max_iterations"]
        run["Config/MixedEffects/em_stopping_threshold"] = self.config[
            "em_stopping_threshold"
        ]
        run["Config/MixedEffects/em_stopping_window"] = self.config[
            "em_stopping_window"
        ]
        run["Config/MixedEffects/predict_known_groups_lmm"] = self.config[
            "predict_known_groups_lmm"
        ]
        run["Config/Run/diagnostics"] = self.config["diagnostics"]
        run["Config/Run/random_seed"] = self.config["random_seed"]
        self._config_logged_ = True

    def _log_results(self):
        """This function logs the results to Neptune."""
        if hasattr(self, "results_"):
            summary_df = self.results_.summary
            self.config["run"]["Results/Summary"].upload(File.as_html(summary_df))
        else:
            logger.warning(
                "You have not called perform() yet. No results to log. Call perform() to log the results."
            )
        self.config["run"]["description"] = self._describe_config()
        self._result_logged_ = True
        return self

    @run_padding
    def perform(self):
        """Perform the cross validation according to the configuration passed by the user.
        Checks if a neptune run object has been set. If the user did not provide a neptune run object, a dummy run is instantiated.
        All logs and plots will be logged to the dummy run and will be lost.
        However, the cross validation results is created and can be returned via the `CrossValidation.results` property.

        Returns:
            (CrossValidation): self
        """
        self._prepare_before_perform()
        self._log_config()
        results = cross_validate(**self.config)
        self._was_performed_ = True
        self.results_ = CrossValidationResults(results)
        self._log_results()
        self._was_logged_ = self._config_logged_ and self._result_logged_
        return self

    def get_results(self) -> CrossValidationResults:
        """Returns a `CrossValidationResults` object. This results object is a wrapper class around the results dict from the `cross_validate` function."""
        if hasattr(self, "results_"):
            return self.results_
        else:
            raise RuntimeError(
                "You must call perform() before you can get the results."
            )

    @property
    def results(self) -> CrossValidationResults:
        """Returns a `CrossValidationResults` object. This results object is a wrapper class around the results dict from the `cross_validate` function."""
        if hasattr(self, "results_"):
            return self.results_
        else:
            raise RuntimeError(
                "You must call perform() before you can get the results."
            )

    @property
    def was_performed(self) -> bool:
        """Returns True if the cross validation was performed."""
        return self._was_performed_

    @property
    def was_logged(self) -> bool:
        """Returns True if the cross validation was logged."""
        return self._was_logged_

    @property
    def cv_description(self) -> str:
        """Returns a string describing the cross validation configuration."""
        return self._describe_config()


if __name__ == "__main__":
    import numpy as np

    from .models import LinearModel
    from .synthesizer import generate_regression

    X, y, group, random_slopes = generate_regression(
        10, 100, n_slopes=1, noise_level=9.1e-2, random_seed=42
    )
    model_map = ModelMappingDict(
        {
            "LinearModel": ModelConfigDict(
                {
                    "model": LinearModel,
                }
            ),
        }
    )

    cv = CrossValidation()
    results = (
        cv.set_data(X, y, group, random_slopes)
        .set_models(model_map)
        .set_run(DummyRun())
        .perform()
        .get_results()
    )

    n_values = len(results["LinearModel"]["metrics"])
    r2_values = [results["LinearModel"]["metrics"][k]["r2"] for k in range(n_values)]
    print(f"Mean R2: {np.mean(r2_values)}")
    results.summary.to_csv("results.csv")<|MERGE_RESOLUTION|>--- conflicted
+++ resolved
@@ -663,11 +663,7 @@
 
         callbacks_dict = {}
         if callbacks is not None:
-<<<<<<< HEAD
             callbacks_dict = {"callbacks": callbacks}
-=======
-            model_kwargs["callbacks"] = callbacks
->>>>>>> 62e3e27e
 
         config_dict = {
             "model": model_class,
@@ -675,8 +671,8 @@
             "requires_inner_cv": requires_inner_cv,
             "params": params,
             "callbacks": callbacks_dict,
-            **{"fit_kwargs": fit_kwargs},
-            **{"model_kwargs": model_kwargs},
+            "fit_kwargs": fit_kwargs,
+            "model_kwargs": model_kwargs,
             **kwargs,
         }
 
