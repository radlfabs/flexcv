--- conflicted
+++ resolved
@@ -395,7 +395,7 @@
             ```python
             >>> from flexcv import CrossValidation
             >>> cv = CrossValidation()
-            >>> cv.set_models(path="path/to/your/yaml/file")
+            >>> cv.set_models(yaml_path="path/to/your/yaml/file")
             ```
             This will automatically read the yaml file and create a ModelMappingDict.
             It even takes care of the imports and instantiates the classes of model, postprocessor and for the optune distributions.
@@ -409,43 +409,23 @@
             raise ValueError(
                 "You must provide either mapping, yaml_path or yaml_string, not multiple"
             )
-<<<<<<< HEAD
-
-=======
         
->>>>>>> 78e64e25
         if mapping is not None:
             if not isinstance(mapping, ModelMappingDict):
                 raise TypeError("mapping must be a ModelMappingDict")
-
-<<<<<<< HEAD
-            self.config["mapping"] = mapping
-=======
             self.config["mapping"].update(mapping)
->>>>>>> 78e64e25
 
         elif yaml_path is not None:
             if not isinstance(yaml_path, str) and not isinstance(
                 yaml_path, pathlib.Path
             ):
                 raise TypeError("yaml_path must be a string or pathlib.Path")
-<<<<<<< HEAD
-
-            self.config["mapping"] = read_mapping_from_yaml_file(yaml_path)
-=======
-            
             self.config["mapping"].update(read_mapping_from_yaml_file(yaml_path))
->>>>>>> 78e64e25
 
         elif yaml_string is not None:
             if not isinstance(yaml_string, str):
                 raise TypeError("yaml_string must be a string")
-
-<<<<<<< HEAD
-            self.config["mapping"] = read_mapping_from_yaml_string(yaml_string)
-=======
             self.config["mapping"].update(read_mapping_from_yaml_string(yaml_string))
->>>>>>> 78e64e25
 
         return self
 
