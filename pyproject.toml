--- conflicted
+++ resolved
@@ -22,10 +22,7 @@
 
 dependencies = [
   "matplotlib >= 3.8.0",
-<<<<<<< HEAD
   "neptune >= 1.8.2",
-=======
->>>>>>> 78e64e25
   "numpy >= 1.23.4",
   "openpyxl >= 3.1.2",
   "optuna >= 3.4.0",
@@ -36,13 +33,21 @@
   "statsmodels >= 0.14.0",
   "tqdm >= 4.66.1",
   "xgboost >= 2.0.1",
-<<<<<<< HEAD
-=======
+  "matplotlib >= 3.8.0",
+  "numpy >= 1.23.4",
+  "openpyxl >= 3.1.2",
+  "optuna >= 3.4.0",
+  "pandas >= 1.5.1",
+  "scikit_learn >= 1.3.2",
+  "seaborn >= 0.13.0",
+  "shap >= 0.43.0",
+  "statsmodels >= 0.14.0",
+  "tqdm >= 4.66.1",
+  "xgboost >= 2.0.1",
   "neptune >= 1.8.2",
   "neptune-optuna >= 1.1.0",
   "neptune-xgboost >= 1.1.1",
   "neptune-sklearn >= 2.1.0",
->>>>>>> 78e64e25
   "pyyaml",
 ]
 requires-python = ">=3.10,<3.12"
@@ -55,15 +60,12 @@
   "mkdocstrings",
   "mktestdocs",
   "mkdocs-material",
-<<<<<<< HEAD
-=======
   "mkdocstrings-python",
   "check-manifest",
   "pip-tools",
   "twine",
   "black",
   "isort",
->>>>>>> 78e64e25
 ]
 
 [project.urls]
@@ -101,7 +103,6 @@
 
 )/
 '''
-<<<<<<< HEAD
 
 [tool.pytest.ini_options]
 testpaths = ["tests"]
@@ -133,9 +134,6 @@
     'current_version = "{version}"',
 ]
 "flexcv/__init__.py" = ["{version}"]
-=======
-[tool.pytest.ini_options]
-testpaths = ["test"]
 
-filterwarnings = "ignore:jsonschema.RefResolver is deprecated:DeprecationWarning"
->>>>>>> 78e64e25
+
+filterwarnings = "ignore:jsonschema.RefResolver is deprecated:DeprecationWarning"