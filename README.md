<table>
  <tr>
    <td><img src="docs/images/logo_colored.png" width="200"></td>
    <td><h1>Flexible Cross Validation and Machine Learning for Regression on Tabular Data
</h1></td>
  </tr>
</table>

[![tests](https://github.com/radlfabs/flexcv/actions/workflows/test.yml/badge.svg)](https://github.com/radlfabs/flexcv/actions/workflows/test.yml)

<!-- Pytest Coverage Comment:Begin -->
<!-- Pytest Coverage Comment:End -->

Authors: Fabian Rosenthal, Patrick Blättermann and Siegbert Versümer

## Introduction
This repository contains the code for the python package `flexcv` which implements flexible cross validation and machine learning for tabular data. It's code is used for the machine learning evaluations in Versümer et al. (2023).
The core functionality has been developed in the course of a research project at Düsseldorf University of Applied Science, Germany.

`flexcv` is a method comparison package for Python that wraps around popular libraries to easily taylor complex cross validation code to your needs.

It provides a range of features for comparing machine learning models on different datasets with different sets of predictors customizing just about everything around cross validations. It supports both fixed and random effects, as well as random slopes.

Install the package and give it a try:

`pip install flexcv`

You can find our documentation [here](https://radlfabs.github.io/flexcv/).

## Features

The `flexcv` package provides the following features:

1. Cross-validation of model performance (generalization estimation)
2. Selection of model hyperparameters using an inner cross-validation and a state-of-the-art optimization provided by `optuna`.
3. Customization of objective functions for optimization to select meaningful model parameters.
4. Fixed and mixed effects modeling (random intercepts and slopes).
5. Scaling of inner and outer cross-validation folds separately.
6. Easy usage of the state-of-the-art logging dashboard `neptune` to track all of your experiments.
7. Adaptations for cross validation splits with stratification for continuous target variables.
8. Easy local summary of all evaluation metrics in a single table.
9. Wrapper classes for the `statsmodels` package to use their mixed effects models inside of a `sklearn` Pipeline. Read more about that package [here](https://github.com/manifoldai/merf).
10. Uses the `merf` package to apply correction for clustered data using the expectation maximization algorithm and supporting any `sklearn` BaseEstimator. Read more about that package [here](https://github.com/manifoldai/merf).
11. Inner cross validation implementation that let's you push groups to the inner split, e. g. to apply GroupKFold.
12. Customizable ObjectiveScorer function for hyperparameter tuning, that let's you make a trade-off between under- and overfitting.

These are the core packages used under the hood in `flexcv`:

1. `sklearn` - A very popular machine learning library. We use their Estimator API for models, the pipeline module, the StandardScaler, metrics and of course wrap around their cross validation split methods. Learn more [here](https://scikit-learn.org/stable/).
2. `Optuna` - A state-of-the-art optimization package. We use it for parameter selection in the inner loop of our nested cross validation. Learn more about theoretical background and opportunities [here](https://optuna.org/).
3. `neptune` - Awesome logging dashboard with lots of integrations. It is a charm in combination with `Optuna`. We used it to track all of our experiments. `Neptune` is quite deeply integrated into `flexcv`. Learn more about this great library [here](https://neptune.ai/).
4. `merf` - Mixed Effects for Random Forests. Applies correction terms on the predictions of clustered data. Works not only with random forest but with every `sklearn` BaseEstimator.

## Why would you use `flexcv`?

Working with cross validation in Python usually starts with creating a sklearn pipeline. Pipelines are super useful to combine preprocessing steps with model fitting and prevent data leakage. 
However, there are limitations, e. g. if you want to push the training part of your clustering variable to the inner cross validation split. For some of the features, you would have to write a lot of boilerplate code to get it working, and you end up with a lot of code duplication.
As soon as you want to use a linear mixed effects model, you have to use the `statsmodels` package, which is not compatible with the `sklearn` pipeline.
`flexcv` solves these problems and provides a lot of useful features for cross validation and machine learning on tabular data, so you can focus on your data and your models.

<<<<<<< HEAD
=======
## Installation

First, clone this repository.

To use `flexcv` you will need Python 3.10 or 3.11. Some dependencies are not yet compatible with Python version 3.12. As soon as they update their compatibility we can support Python 3.12 as well.

Install the package and all dependencies using `pip`:

```bash
pip install flexcv
```

>>>>>>> 78e64e25
## Getting Started


Let's set up a minimal working example using a LinearRegression estimator and some randomly generated regression data.

```py
# import the interface class, a data generator and our model
from flexcv import CrossValidation
from flexcv.synthesizer import generate_regression
from flexcv.models import LinearModel
  
# generate some random sample data that is clustered
X, y, group, _ = generate_regression(10, 100, n_slopes=1, noise_level=9.1e-2, random_seed=42)
```

The `CrossValidation` class is the core of this package. It holds all the information about the data, the models, the cross validation splits and the results. It is also responsible for performing the cross validation and logging the results. Setting up the `CrossValidation` object is easy. We can use method chaining to set up our configuration and perform the cross validation. You might be familiar with this pattern from `pandas` and other packages. The set-methods all return the `CrossValidation` object itself, so we can chain them together. The `perform` method then performs the cross validation and returns the `CrossValidation` object again. The `get_results` method returns a `CrossValidationResults` object which holds all the results of the cross validation. It has a `summary` property which returns a `pandas.DataFrame` with all the results. We can then use the `to_excel` method of the `DataFrame` to save the results to an excel file.

```python
# instantiate our cross validation class
cv = CrossValidation()

# now we can use method chaining to set up our configuration perform the cross validation
results = (
    cv
    .set_data(X, y, group, dataset_name="ExampleData")
    # configure our split strategies. Lets go for a GroupKFold since our data is clustered
    .set_splits(
        method_outer_split=flexcv.CrossValMethod.GROUP
    # add the model class
    .add_model(LinearModel)
    .perform()
    .get_results()
)

# results has a summary property which returns a dataframe
# we can simply call the pandas method "to_excel"
results.summary.to_excel("my_cv_results.xlsx")
```

You can then use the various functions and classes provided by the framework to compare machine learning models on your data.
Additional info on how to get started working with this package will be added here soon as well as to the (documentation)[radlfabs.github.io/flexcv/].

## Documentation

Have a look at our [documentation](https://radlfabs.github.io/flexcv/). We currently add lots of additional guides and tutorials to help you get started with `flexcv`. If you are interested in writing a guide or tutorial, feel free to contact us. It would be great to have some community contributions here.

## Conclusion

`flexcv` is a powerful tool for comparing machine learning models on different datasets with different sets of predictors. It provides a range of features for cross-validation, parameter selection, and experiment tracking. With its state-of-the-art optimization package and logging dashboard, it is a valuable addition to any machine learning workflow.

## Earth Extension

An wrapper implementation of the Earth Regression package for R exists that you can use with flexcv. It is called [flexcv-earth](https:github.com/radlfabs/flexcv-earth). It is not yet available on PyPI, but you can install it from GitHub with the command `pip install git+https://github.com/radlfabs/flexcv-earth.git`. You can then use the `EarthModel` class in your `flexcv` configuration by importing it from `flexcv_earth`. Further information is available in the [documentation](https://radlfabs.github.io/flexcv-earth/).

## Acknowledgements

We would like to thank the developers of `sklearn`, `optuna`, `neptune` and `merf` for their great work. Without their awesome packages and dedication, this project would not have been possible. The logo design was generated by [Microsoft Bing Chat Image Creator](https://www.bing.com/images/create) using the prompt "Generate a logo graphic where a line graph becomes the letters 'c' and 'v'. Be as simple and simplistic as possible."

## Contributions

We welcome contributions to this repository. Feel free to open an issue or pull request if you have any suggestions, problems or questions. Since the project is maintained as a side project, we cannot guarantee a quick response or fix. However, we will try to respond as soon as possible. We strongly welcome contributions to the documentation and tests. If you have any questions about contributing, feel free to contact us.

## About

<<<<<<< HEAD
`flexcv` was developed at the [Institute of Sound and Vibration Engineering](https://isave.hs-duesseldorf.de/) at the University of Applied Science Düsseldorf, Germany. However, it's maintainers are not affiliated with the university anymore. The package is maintained by Fabian Rosenthal.
=======
`flexcv` was developed at the [Institute of Sound and Vibration Engineering](https://isave.hs-duesseldorf.de/) at the University of Applied Science Düsseldorf, Germany and is now published and maintained by Fabian Rosenthal as an personal project.
>>>>>>> 78e64e25
<|MERGE_RESOLUTION|>--- conflicted
+++ resolved
@@ -58,21 +58,6 @@
 As soon as you want to use a linear mixed effects model, you have to use the `statsmodels` package, which is not compatible with the `sklearn` pipeline.
 `flexcv` solves these problems and provides a lot of useful features for cross validation and machine learning on tabular data, so you can focus on your data and your models.
 
-<<<<<<< HEAD
-=======
-## Installation
-
-First, clone this repository.
-
-To use `flexcv` you will need Python 3.10 or 3.11. Some dependencies are not yet compatible with Python version 3.12. As soon as they update their compatibility we can support Python 3.12 as well.
-
-Install the package and all dependencies using `pip`:
-
-```bash
-pip install flexcv
-```
-
->>>>>>> 78e64e25
 ## Getting Started
 
 
@@ -137,8 +122,4 @@
 
 ## About
 
-<<<<<<< HEAD
-`flexcv` was developed at the [Institute of Sound and Vibration Engineering](https://isave.hs-duesseldorf.de/) at the University of Applied Science Düsseldorf, Germany. However, it's maintainers are not affiliated with the university anymore. The package is maintained by Fabian Rosenthal.
-=======
-`flexcv` was developed at the [Institute of Sound and Vibration Engineering](https://isave.hs-duesseldorf.de/) at the University of Applied Science Düsseldorf, Germany and is now published and maintained by Fabian Rosenthal as an personal project.
->>>>>>> 78e64e25
+`flexcv` was developed at the [Institute of Sound and Vibration Engineering](https://isave.hs-duesseldorf.de/) at the University of Applied Science Düsseldorf, Germany and is now published and maintained by Fabian Rosenthal as a personal project.